# Counters

This project provides a C++ library to access hardware performance counters (CPU cycles, instructions, etc.) on different platforms (Linux, macOS/Apple Silicon).

## Main Features
- Access to hardware counters via native interfaces (perf events on Linux, kpc on macOS/Apple Silicon)
- Measurement of elapsed time and hardware events for code sections
- Simple and portable interface

## Usage

The library is low-level and does not actually provide the benchmarking code itself.
I encourage you to build up your own benchmarking code.

As an example, the repository provides a small helper `bench()` to measure a
callable. The helper accepts callables as forwarding references and provides a
second form that accepts a `bench_parameter` struct to tune behaviour.

```cpp
#include "counters/bench.h"

// simple usage: forwards the callable
auto agg = counters::bench([] {
  // code to benchmark
});

// or use parameters to tune the measurement
bench_parameter params;
params.min_repeat = 20;
params.min_time_ns = 200'000'000; // 0.2 s
auto agg2 = counters::bench([] {
  // code to benchmark
}, params);
```

- **Tailoring `bench`**

You can tune the measurement behaviour via the `bench_parameter` struct.

- `min_repeat`: minimum number of outer iterations (warm-up + measurement).
  Increase when you need more samples or when per-iteration variance is high.
- `min_time_ns`: target minimum warm-up time (nanoseconds). If the warm-up
  time after `min_repeat` is shorter, the outer loop will grow up to
  `max_repeat`. Increase for longer stabilization on complex workloads.
- `max_repeat`: safety cap on the outer loop. Raised if you expect long runs
  or want more samples; keep reasonable to avoid runaway loops.

<<<<<<< HEAD
Very short functions (requiring less than 10 mu) are still benchmarked, but they are repeatedly called (up to 10000 times). Timings are then divided by the number of repetitions.

Examples:

- Short, cheap function (many operations per microsecond):

```cpp
bench_parameter p;
p.inner_max_repeat = 10000;
p.min_time_per_inner_ns = 10'000; // 10 microseconds
auto a = bench(my_short_function, p);
```

- Expensive function (costly I/O or heavy work): lower inner repetition and
  bump `min_repeat` or keep `min_time_ns` large to collect stable averages.

=======
>>>>>>> 72a51eb1
Notes:
- `bench` accepts the callable as a forwarding reference and uses
  `std::forward` internally.
- For very short functions `bench` runs an inner loop that repeats the
  callable `M` times (up to `inner_max_repeat`) so the measured block is
  stable; all returned counters are divided by `M` to produce per-call
  metrics (the caller observes results "as if" the callable ran once). Timings are then divided by the number of repetitions. This might be problematic in some cases, so use some care in interpreting the results from short functions.


*WARNINGS*:
- It might matter a great deal whether function is inlineable. Inlining can drastically change the working being benchmarked. 
- Care should be taken that the call to `function()` is not optimized away. You can avoid such problems by saving results to a volatile variable. You may also want to add synchronization and other features.

The `event_aggregate` struct provides aggregate statistics over multiple `event_count` measurements. Its main methods are


- `double elapsed_sec() const`: mean elapsed time in seconds
- `double elapsed_ns() const`: mean elapsed time in nanoseconds
- `double total_elapsed_ns() const`: total elapsed time in nanoseconds
- `double cycles() const`: mean CPU cycles
- `double instructions() const`: mean instructions
- `double branch_misses() const`: mean branch misses
- `double branches() const`: mean branches
- `double fastest_elapsed_ns() const`: best (minimum) elapsed time in nanoseconds
- `double fastest_cycles() const`: best (minimum) cycles
- `double fastest_instructions() const`: best (minimum) instructions
- `int iteration_count() const`: the number of iterations

You can use these methods to analyze the performance of your function, for example:

```cpp
printf("Mean cycles: %f\n", agg.cycles());
printf("Mean instructions: %f\n", agg.instructions());
printf("Fastest time (ns): %f\n", agg.fastest_elapsed_ns());
printf("Iterations: %d\n", agg.iterations);
```

The performance counters are only available when `counters::has_performance_counters()` returns true.
You may need to run your software with privileged access (sudo) to get the performance
counters.


## CMake


You can add the library as a dependency as follows. Replace `x.y.z` by 
the version you want to use.

```cmake
FetchContent_Declare(
  counters
  GIT_REPOSITORY https://github.com/lemire/counters.git
  GIT_TAG vx.y.z
)

FetchContent_MakeAvailable(counters)

target_link_libraries(yourtarget PRIVATE counters::counters)
```

If you use CPM, it is somewhat simplier:

```CMake
include(cmake/CPM.cmake)

CPMAddPackage("gh:lemire/counters#vx.y.z")
target_link_libraries(yourtarget PRIVATE counters::counters)
```


## Citing This Work

If you use this project in a publication or report, please consider citing it. Replace fields (year, author, url, commit) as appropriate.

```bibtex
@misc{counters2025,
  author = {Daniel Lemire},
  title = {{The counters library: Lightweight performance counters for Linux and macOS (Apple Silicon)}},
  year = {2025},
  howpublished = {GitHub repository},
  note = {https://github.com/lemire/counters}
}
```


## Project Structure
## Project Structure
- `include/counters/event_counter.h`: Main interface for event measurement
- `include/counters/linux-perf-events.h`: Linux implementation (perf events)
- `include/counters/apple_arm_events.h`: Apple Silicon/macOS implementation
- `include/counters/bench.h`: `bench()` helper and `bench_parameter` tuning API
- `include/counters/*`: public headers used by consumers
- `CMakeLists.txt`: CMake configuration file
- `README.md`: this documentation and usage examples

Feel free to open an issue or pull request for any improvement or correction.
<|MERGE_RESOLUTION|>--- conflicted
+++ resolved
@@ -45,25 +45,6 @@
 - `max_repeat`: safety cap on the outer loop. Raised if you expect long runs
   or want more samples; keep reasonable to avoid runaway loops.
 
-<<<<<<< HEAD
-Very short functions (requiring less than 10 mu) are still benchmarked, but they are repeatedly called (up to 10000 times). Timings are then divided by the number of repetitions.
-
-Examples:
-
-- Short, cheap function (many operations per microsecond):
-
-```cpp
-bench_parameter p;
-p.inner_max_repeat = 10000;
-p.min_time_per_inner_ns = 10'000; // 10 microseconds
-auto a = bench(my_short_function, p);
-```
-
-- Expensive function (costly I/O or heavy work): lower inner repetition and
-  bump `min_repeat` or keep `min_time_ns` large to collect stable averages.
-
-=======
->>>>>>> 72a51eb1
 Notes:
 - `bench` accepts the callable as a forwarding reference and uses
   `std::forward` internally.
