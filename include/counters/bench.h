#ifndef COUNTERS_BENCH_H_
#define COUNTERS_BENCH_H_
#include "counters/event_counter.h"
#include <stdexcept>
#include <utility>

#if defined(__GNUC__) || defined(__clang__)
#define COUNTERS_FLATTEN __attribute__((flatten, always_inline)) inline
#else
#define COUNTERS_FLATTEN __forceinline
#endif

namespace counters {

/// Parameters to control benchmarking behavior.
///
/// The benchmark performs two levels of repetition:
/// - Outer iterations (``min_repeat`` / ``max_repeat``): the main warm-up and
///   measurement loop. We run the outer loop `N` times to collect multiple
///   samples and compute averages / best / worst results.
/// - Inner iterations (abstracted by ``inner_max_repeat`` /
///   ``min_time_per_inner_ns``): when a single call to the tested function is
///   too fast to measure reliably, the implementation runs the callable `M`
///   times in a tight inner loop and measures that block. All recorded counters
///   are then divided by `M` to produce per-call results. This keeps the API
///   semantics identical: users receive metrics "as if" the callable ran once,
///   while benefiting from more stable timing for very short functions.
///
/// All fields have sensible defaults; override only those you need.
struct bench_parameter {
  /// Minimum number of outer iterations (warmup + measurement).
  ///
  /// The outer loop count `N` controls how many independent samples are
  /// collected. If the warm-up period (after `min_repeat` iterations) is too
  /// short the outer loop may be increased (up to `max_repeat`).
  size_t min_repeat = 10;

  /// Minimum total warm-up time in nanoseconds.
  /// If the total warm-up time (after `min_repeat` iterations) is less than
  /// this value the number of iterations is increased (up to `max_repeat`).
  size_t min_time_ns = 400000000; // 0.4 s

  /// Maximum number of outer iterations.
  /// Guards against runaway increases when trying to reach `min_time_ns`.
  size_t max_repeat = 1000000;
};

template <std::size_t... Is, typename Func>
void call_ntimes_impl(Func &&func, std::index_sequence<Is...>) {
  // Expand the call N times using an initializer list to force evaluation
  // order.
  (void)std::initializer_list<int>{((void)Is, (func(), 0))...};
}

template <std::size_t M, typename Func>
COUNTERS_FLATTEN void call_ntimes(Func &&func) {
  if constexpr (M == 1) {
    func();
    return;
  }
  if constexpr (M == 10) {
    func();
    func();
    func();
    func();
    func();
    func();
    func();
    func();
    func();
    func();
    return;
  }
  if constexpr (M == 100) {
    for (size_t i = 0; i < 10; ++i)
      call_ntimes<10>(func);
    return;
  }
  if constexpr (M == 1000) {
    for (size_t i = 0; i < 10; ++i)
      call_ntimes<100>(func);
    return;
  }
  if constexpr (M == 1000) {
    for (size_t i = 0; i < 10; ++i)
      call_ntimes<100>(func);
    return;
  }
  if constexpr (M == 10000) {
    for (size_t i = 0; i < 10; ++i)
      call_ntimes<1000>(func);
    return;
  }
  throw std::runtime_error("Unsupported M in call_ntimes");
}

// Runtime dispatcher that maps some common repetition counts to
// compile-time unrolled instantiations. Allowed compile-time sizes:
// 1, 10, 100, 1000, 10000. Other values fall back to a simple loop.
template <typename Func>
inline void call_ntimes_runtime(Func &&func, size_t M) {
  switch (M) {
  case 1:
    call_ntimes<1>(std::forward<Func>(func));
    break;
  case 10:
    call_ntimes<10>(std::forward<Func>(func));
    break;
  case 100:
    call_ntimes<100>(std::forward<Func>(func));
    break;
  case 1000:
    call_ntimes<1000>(std::forward<Func>(func));
    break;
  case 10000:
    call_ntimes<1000>(std::forward<Func>(func));
    break;
  default:
    throw std::runtime_error("Unsupported M in call_ntimes_runtime");
    break;
  }
}

template <size_t M, class Function>
<<<<<<< HEAD
COUNTERS_FLATTEN event_aggregate bench_impl(Function &&function,
                                            size_t min_repeat,
                                            size_t min_time_ns,
                                            size_t max_repeat) {
  static thread_local event_collector collector;
  auto fn = std::forward<Function>(function);
=======
size_t bench_compute_repeat_impl(Function &&function,
                                 event_collector &collector, size_t min_repeat,
                                 size_t min_time_ns, size_t max_repeat) {
>>>>>>> d4a5d170
  size_t N = min_repeat;
  if (N == 0) {
    N = 1;
  }
  // Warm-up
  event_aggregate warm_aggregate{};
  for (size_t i = 0; i < N; i++) {
    collector.start();
    call_ntimes<M>(std::forward<Function>(function));
    event_count allocate_count = collector.end();
    warm_aggregate << allocate_count;
    if ((i + 1 == N) && (warm_aggregate.total_elapsed_ns() < min_time_ns) &&
        (N < max_repeat)) {
      N *= 10;
    }
  }
  return N;
}

// Compile-time specialized bench implementation for a fixed inner repeat M.
template <size_t M, class Function>
event_aggregate bench_impl(Function &&function, size_t min_repeat,
                           size_t min_time_ns, size_t max_repeat) {
  static thread_local event_collector collector;
  // Let us determine the outer repeat count N first.
  size_t N =
      bench_compute_repeat_impl<M>(std::forward<Function>(function), collector,
                                   min_repeat, min_time_ns, max_repeat);
  // Measurement
  event_aggregate aggregate{};
  for (size_t i = 0; i < N; i++) {
    collector.start();
    call_ntimes<M>(std::forward<Function>(function));
    event_count allocate_count = collector.end();
    aggregate << allocate_count;
  }
  aggregate /= M;
  aggregate.inner_count = M;
  return aggregate;
}

template <class Function>
event_aggregate bench(Function &&function, size_t min_repeat = 10,
                      size_t min_time_ns = 400'000'000,
                      size_t max_repeat = 1000000) {
  static thread_local event_collector collector;
  auto fn = std::forward<Function>(function);
  size_t N = min_repeat;
  constexpr size_t min_time_per_inner_ns = 2000;
  constexpr size_t max_inner_M = 10000;
  // if function() is too fast, repeat it M times to get a measurable time.
  size_t M = 1;
  while (M < max_inner_M) {
    collector.start();
    call_ntimes_runtime(fn, M);
    event_count allocate_count = collector.end();
    if (allocate_count.elapsed_ns() >= min_time_per_inner_ns) {
      break;
    }
    M *= 10;
    if (M >= max_inner_M) {
      M = max_inner_M;
      break;
    }
  }

  // Dispatch to compile-time specialized implementation for common M values.
  switch (M) {
  case 1:
    return bench_impl<1>(std::forward<Function>(function), min_repeat,
                         min_time_ns, max_repeat);
  case 10:
    return bench_impl<10>(std::forward<Function>(function), min_repeat,
                          min_time_ns, max_repeat);
  case 100:
    return bench_impl<100>(std::forward<Function>(function), min_repeat,
                           min_time_ns, max_repeat);
  case 1000:
    return bench_impl<1000>(std::forward<Function>(function), min_repeat,
                            min_time_ns, max_repeat);
  case 10000:
    return bench_impl<10000>(std::forward<Function>(function), min_repeat,
                             min_time_ns, max_repeat);
  default:
    // Fallback to generic runtime implementation
    throw std::runtime_error("unreachable");
    break;
  }
}

template <class Function>
event_aggregate bench(Function &&function, const bench_parameter &params) {
  return bench(std::forward<Function>(function), params.min_repeat,
               params.min_time_ns, params.max_repeat);
}

} // namespace counters
#endif // COUNTERS_BENCH_H_<|MERGE_RESOLUTION|>--- conflicted
+++ resolved
@@ -6,8 +6,10 @@
 
 #if defined(__GNUC__) || defined(__clang__)
 #define COUNTERS_FLATTEN __attribute__((flatten, always_inline)) inline
+#elif defined(_MSC_VER)
+#define COUNTERS_FLATTEN __forceinline
 #else
-#define COUNTERS_FLATTEN __forceinline
+#define COUNTERS_FLATTEN 
 #endif
 
 namespace counters {
@@ -122,18 +124,12 @@
 }
 
 template <size_t M, class Function>
-<<<<<<< HEAD
-COUNTERS_FLATTEN event_aggregate bench_impl(Function &&function,
+event_aggregate bench_impl(Function &&function,
                                             size_t min_repeat,
                                             size_t min_time_ns,
                                             size_t max_repeat) {
   static thread_local event_collector collector;
   auto fn = std::forward<Function>(function);
-=======
-size_t bench_compute_repeat_impl(Function &&function,
-                                 event_collector &collector, size_t min_repeat,
-                                 size_t min_time_ns, size_t max_repeat) {
->>>>>>> d4a5d170
   size_t N = min_repeat;
   if (N == 0) {
     N = 1;
